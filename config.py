from typing import Any

import numpy as np

import mpc.constraints as constr
from configs.experiments import BaseExperiment
from configs.robots import get_robot_data
from configs.robots.robot_data import RobotData
from mpc.config_complementarity import ComplementarityMPCConfig
from mpc.mpc_config import HoppingMPCConfig, MPCConfig

robot: str = "go2"
duration: float = 1.0
robot_data: RobotData = get_robot_data(robot)

# Select constraint mode: "standard" or "complementarity"
CONSTRAINT_MODE: str = "complementarity"  # Change this to switch modes

experiment: BaseExperiment = BaseExperiment(
    mu_ground=0.5,
    gravity_constant=9.81,
    duration=1.0,
    sim_dt=0.01,
    terrain="flat",
    initial_qpos=robot_data.initial_qpos,
    initial_qvel=robot_data.initial_qvel,
    render=True,
)

<<<<<<< HEAD
mpc_config: MPCConfig = HoppingMPCConfig(
    duration=duration,
    mpc_dt=0.1,
    pre_flight_stance_duration=0.3,  # Used for finding contact sequence
    flight_duration=0.4,  # Used for finding contact sequence
    q_base=np.diag([10, 10, 50, 1, 1, 1, 1, 1, 1, 1, 1, 1]) * 1.0,
    q_joint=np.eye(12) * 0.1,
    r_joint_vel=np.eye(12) * 1e-4,
    r_forces=np.eye(12) * 1e-5,
    q_terminal_base=np.eye(12) * 10.0,
    q_terminal_joint=np.eye(12) * 0.5,
    ref_state=None,
    ref_input=None,
    path_constraints=[
        constr.friction_cone_constraints,
        constr.foot_height_constraints,
        constr.foot_velocity_constraints,
        constr.joint_limits_constraints,
        constr.input_limits_constraints,
    ],
    path_constraint_params={
        "SWING_GRF_EPS": 0.0,
        "STANCE_HEIGHT_EPS": 0.0,
        "NO_SLIP_EPS": 0.0,
    },
    warmstart_state=None,
    warmstart_input=None,
    _contact_sequence=None,
)
=======
# Create MPC config based on selected mode
if CONSTRAINT_MODE == "complementarity":
    mpc_config: MPCConfig = ComplementarityMPCConfig(
        duration=duration,
        mpc_dt=0.02,
        pre_flight_stance_duration=0.3,
        flight_duration=0.4,
        q_base=np.diag([10, 10, 50, 1, 1, 1, 1, 1, 1, 1, 1, 1]) * 1.0,
        q_joint=np.eye(12) * 0.1,
        r_joint_vel=np.eye(12) * 1e-4,
        r_forces=np.eye(12) * 1e-5,
        q_terminal_base=np.eye(12) * 10.0,
        q_terminal_joint=np.eye(12) * 0.5,
        ref_state=None,
        ref_input=None,
        path_constraint_params={
            "COMPLEMENTARITY_EPS": 1e-3,  # Relaxation parameter for complementarity
            "SWING_GRF_EPS": 0.0,
            "STANCE_HEIGHT_EPS": 0.04,
            "NO_SLIP_EPS": 0.01,
            "BODY_CLEARANCE_MIN": 0.02,  # Minimum body clearance from ground (meters)
        },
        warmstart_state=None,
        warmstart_input=None,
        _contact_sequence=None,
    )
else:  # standard mode
    mpc_config = HoppingMPCConfig(
        duration=duration,
        mpc_dt=0.02,
        pre_flight_stance_duration=0.3,
        flight_duration=0.4,
        q_base=np.diag([10, 10, 50, 1, 1, 1, 1, 1, 1, 1, 1, 1]) * 1.0,
        q_joint=np.eye(12) * 0.1,
        r_joint_vel=np.eye(12) * 1e-4,
        r_forces=np.eye(12) * 1e-5,
        q_terminal_base=np.eye(12) * 10.0,
        q_terminal_joint=np.eye(12) * 0.5,
        ref_state=None,
        ref_input=None,
        path_constraints=[
            constr.friction_cone_constraints,
            constr.foot_height_constraints,
            constr.foot_velocity_constraints,
            constr.joint_limits_constraints,
            constr.input_limits_constraints,
            constr.body_clearance_constraints,
        ],
        path_constraint_params={
            "SWING_GRF_EPS": 0.0,
            "STANCE_HEIGHT_EPS": 0.04,
            "NO_SLIP_EPS": 0.01,
            "BODY_CLEARANCE_MIN": 0.02,  # Minimum body clearance from ground (meters)
        },
        warmstart_state=None,
        warmstart_input=None,
        _contact_sequence=None,
    )
>>>>>>> edf51e2b

solver_config: dict[str, Any] = {
    "ipopt.print_level": 5,
    "print_time": True,
    "ipopt.max_iter": 1000,
    "ipopt.tol": 1e-4,
    "ipopt.acceptable_tol": 1e-3,
    "ipopt.mu_init": 1e-2,
    "ipopt.mu_strategy": "adaptive",
    "ipopt.alpha_for_y": "primal",
    "ipopt.recalc_y": "yes",
}

# Simulation and logging parameters
plot_quantities = [
    "base_position",
    "base_linear_velocity",
    "base_orientation",
    "base_angular_velocity",
    "ground_reaction_forces",
]<|MERGE_RESOLUTION|>--- conflicted
+++ resolved
@@ -27,40 +27,11 @@
     render=True,
 )
 
-<<<<<<< HEAD
-mpc_config: MPCConfig = HoppingMPCConfig(
-    duration=duration,
-    mpc_dt=0.1,
-    pre_flight_stance_duration=0.3,  # Used for finding contact sequence
-    flight_duration=0.4,  # Used for finding contact sequence
-    q_base=np.diag([10, 10, 50, 1, 1, 1, 1, 1, 1, 1, 1, 1]) * 1.0,
-    q_joint=np.eye(12) * 0.1,
-    r_joint_vel=np.eye(12) * 1e-4,
-    r_forces=np.eye(12) * 1e-5,
-    q_terminal_base=np.eye(12) * 10.0,
-    q_terminal_joint=np.eye(12) * 0.5,
-    ref_state=None,
-    ref_input=None,
-    path_constraints=[
-        constr.friction_cone_constraints,
-        constr.foot_height_constraints,
-        constr.foot_velocity_constraints,
-        constr.joint_limits_constraints,
-        constr.input_limits_constraints,
-    ],
-    path_constraint_params={
-        "SWING_GRF_EPS": 0.0,
-        "STANCE_HEIGHT_EPS": 0.0,
-        "NO_SLIP_EPS": 0.0,
-    },
-    warmstart_state=None,
-    warmstart_input=None,
-    _contact_sequence=None,
-)
-=======
+
 # Create MPC config based on selected mode
+mpc_config: MPCConfig
 if CONSTRAINT_MODE == "complementarity":
-    mpc_config: MPCConfig = ComplementarityMPCConfig(
+    mpc_config = ComplementarityMPCConfig(
         duration=duration,
         mpc_dt=0.02,
         pre_flight_stance_duration=0.3,
@@ -87,9 +58,9 @@
 else:  # standard mode
     mpc_config = HoppingMPCConfig(
         duration=duration,
-        mpc_dt=0.02,
-        pre_flight_stance_duration=0.3,
-        flight_duration=0.4,
+        mpc_dt=0.1,
+        pre_flight_stance_duration=0.3,  # Used for finding contact sequence
+        flight_duration=0.4,  # Used for finding contact sequence
         q_base=np.diag([10, 10, 50, 1, 1, 1, 1, 1, 1, 1, 1, 1]) * 1.0,
         q_joint=np.eye(12) * 0.1,
         r_joint_vel=np.eye(12) * 1e-4,
@@ -104,19 +75,16 @@
             constr.foot_velocity_constraints,
             constr.joint_limits_constraints,
             constr.input_limits_constraints,
-            constr.body_clearance_constraints,
         ],
         path_constraint_params={
             "SWING_GRF_EPS": 0.0,
-            "STANCE_HEIGHT_EPS": 0.04,
-            "NO_SLIP_EPS": 0.01,
-            "BODY_CLEARANCE_MIN": 0.02,  # Minimum body clearance from ground (meters)
+            "STANCE_HEIGHT_EPS": 0.0,
+            "NO_SLIP_EPS": 0.0,
         },
         warmstart_state=None,
         warmstart_input=None,
         _contact_sequence=None,
     )
->>>>>>> edf51e2b
 
 solver_config: dict[str, Any] = {
     "ipopt.print_level": 5,
